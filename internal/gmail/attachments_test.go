--- conflicted
+++ resolved
@@ -457,91 +457,6 @@
 	}
 }
 
-<<<<<<< HEAD
-// TestGetMessageBodyInternal_TextOnly tests extracting a text-only body
-func TestGetMessageBodyInternal_TextOnly(t *testing.T) {
-	client := &Client{}
-
-	// Create a mock message with only text/plain body
-	textContent := "This is a plain text email"
-	encodedText := base64.URLEncoding.EncodeToString([]byte(textContent))
-
-	mockMsg := &gmail.Message{
-		Payload: &gmail.MessagePart{
-			MimeType: "text/plain",
-			Body: &gmail.MessagePartBody{
-				Data: encodedText,
-			},
-		},
-	}
-
-	// We can't easily test this without mocking the GetMessage call
-	// But we can verify the structure is correct
-	_ = client
-	_ = mockMsg
-}
-
-// TestGetMessageBodyInternal_HTMLOnly tests extracting an HTML-only body
-func TestGetMessageBodyInternal_HTMLOnly(t *testing.T) {
-	htmlContent := "<html><body>HTML email</body></html>"
-	encodedHTML := base64.URLEncoding.EncodeToString([]byte(htmlContent))
-
-	mockMsg := &gmail.Message{
-		Payload: &gmail.MessagePart{
-			MimeType: "text/html",
-			Body: &gmail.MessagePartBody{
-				Data: encodedHTML,
-			},
-		},
-	}
-
-	// Verify the structure
-	_ = mockMsg
-}
-
-// TestGetMessageBodyInternal_BothFormats tests a message with both text and HTML
-func TestGetMessageBodyInternal_BothFormats(t *testing.T) {
-	textContent := "Plain text version"
-	htmlContent := "<html><body>HTML version</body></html>"
-
-	encodedText := base64.URLEncoding.EncodeToString([]byte(textContent))
-	encodedHTML := base64.URLEncoding.EncodeToString([]byte(htmlContent))
-
-	mockMsg := &gmail.Message{
-		Payload: &gmail.MessagePart{
-			MimeType: "multipart/alternative",
-			Parts: []*gmail.MessagePart{
-				{
-					MimeType: "text/plain",
-					Body: &gmail.MessagePartBody{
-						Data: encodedText,
-					},
-				},
-				{
-					MimeType: "text/html",
-					Body: &gmail.MessagePartBody{
-						Data: encodedHTML,
-					},
-				},
-			},
-		},
-	}
-
-	// Verify the structure - text should be preferred when requesting "text" format
-	_ = mockMsg
-}
-
-// TestGetMessageBodyInternal_NestedParts tests finding body in nested multipart structure
-func TestGetMessageBodyInternal_NestedParts(t *testing.T) {
-	textContent := "Nested plain text"
-	encodedText := base64.URLEncoding.EncodeToString([]byte(textContent))
-
-	mockMsg := &gmail.Message{
-		Payload: &gmail.MessagePart{
-			MimeType: "multipart/mixed",
-			Parts: []*gmail.MessagePart{
-				{
-=======
 func TestExtractBodyFromMessage(t *testing.T) {
 	// Create a mock client (we only test the extraction logic, not API calls)
 	client := &Client{}
@@ -588,183 +503,11 @@
 			message: &gmail.Message{
 				Id: "msg789",
 				Payload: &gmail.MessagePart{
->>>>>>> c3060506
 					MimeType: "multipart/alternative",
 					Parts: []*gmail.MessagePart{
 						{
 							MimeType: "text/plain",
 							Body: &gmail.MessagePartBody{
-<<<<<<< HEAD
-								Data: encodedText,
-							},
-						},
-					},
-				},
-				{
-					MimeType: "application/pdf",
-					Filename: "attachment.pdf",
-					Body: &gmail.MessagePartBody{
-						AttachmentId: "att123",
-					},
-				},
-			},
-		},
-	}
-
-	// Verify walkParts can find nested text body
-	var foundText bool
-	walkParts(mockMsg.Payload, "test-id", func(part *gmail.MessagePart) {
-		if part.MimeType == "text/plain" && part.Body != nil && part.Body.Data != "" {
-			foundText = true
-		}
-	})
-
-	if !foundText {
-		t.Error("walkParts should find nested text/plain part")
-	}
-}
-
-// TestGetMessageBodyInternal_EmptyMessage tests handling of empty message
-func TestGetMessageBodyInternal_EmptyMessage(t *testing.T) {
-	mockMsg := &gmail.Message{
-		Payload: &gmail.MessagePart{
-			MimeType: "text/plain",
-			Body:     nil, // No body
-		},
-	}
-
-	// Should handle messages with no body gracefully
-	_ = mockMsg
-}
-
-// TestGetMessageBodyInternal_InvalidFormat tests invalid format parameter
-func TestGetMessageBodyInternal_InvalidFormat(t *testing.T) {
-	// The internal function should validate format parameter
-	// Valid formats are "text" and "html"
-	invalidFormats := []string{"pdf", "json", "xml", "invalid"}
-
-	for _, format := range invalidFormats {
-		t.Run(format, func(t *testing.T) {
-			// Each invalid format should be rejected
-			_ = format
-		})
-	}
-}
-
-// TestGetMessageBody_FallbackBehavior tests the smart HTML fallback logic
-func TestGetMessageBody_FallbackBehavior(t *testing.T) {
-	tests := []struct {
-		name           string
-		requestFormat  string
-		hasTextBody    bool
-		hasHTMLBody    bool
-		expectFallback bool
-		expectError    bool
-	}{
-		{
-			name:           "text request with text body available",
-			requestFormat:  "text",
-			hasTextBody:    true,
-			hasHTMLBody:    false,
-			expectFallback: false,
-			expectError:    false,
-		},
-		{
-			name:           "text request with only HTML body (should fallback)",
-			requestFormat:  "text",
-			hasTextBody:    false,
-			hasHTMLBody:    true,
-			expectFallback: true,
-			expectError:    false,
-		},
-		{
-			name:           "text request with both formats (prefer text, no fallback)",
-			requestFormat:  "text",
-			hasTextBody:    true,
-			hasHTMLBody:    true,
-			expectFallback: false,
-			expectError:    false,
-		},
-		{
-			name:           "text request with neither format (error after fallback)",
-			requestFormat:  "text",
-			hasTextBody:    false,
-			hasHTMLBody:    false,
-			expectFallback: true,
-			expectError:    true,
-		},
-		{
-			name:           "html request with HTML body available",
-			requestFormat:  "html",
-			hasTextBody:    false,
-			hasHTMLBody:    true,
-			expectFallback: false,
-			expectError:    false,
-		},
-		{
-			name:           "html request with only text body (no fallback, error)",
-			requestFormat:  "html",
-			hasTextBody:    true,
-			hasHTMLBody:    false,
-			expectFallback: false,
-			expectError:    true,
-		},
-		{
-			name:           "html request with both formats (prefer HTML)",
-			requestFormat:  "html",
-			hasTextBody:    true,
-			hasHTMLBody:    true,
-			expectFallback: false,
-			expectError:    false,
-		},
-	}
-
-	for _, tt := range tests {
-		t.Run(tt.name, func(t *testing.T) {
-			// Verify the expected behavior based on test case
-			// In real implementation with mock client, we would:
-			// 1. Create mock message with specified body formats
-			// 2. Call GetMessageBody with requestFormat
-			// 3. Verify it returns correct body or error
-			// 4. Verify fallback occurred when expected
-
-			if tt.expectFallback && !tt.expectError {
-				// Should successfully fall back to HTML
-				t.Log("Fallback to HTML should succeed")
-			}
-
-			if tt.expectFallback && tt.expectError {
-				// Should attempt fallback but still fail
-				t.Log("Fallback attempted but no HTML body available")
-			}
-
-			if !tt.expectFallback && tt.expectError {
-				// Should not fallback and return error
-				t.Log("No fallback, should return error")
-			}
-
-			if !tt.expectFallback && !tt.expectError {
-				// Should succeed without fallback
-				t.Log("Should succeed without fallback")
-			}
-		})
-	}
-}
-
-// TestGetMessageBody_DefaultFormat tests that empty format defaults to "text"
-func TestGetMessageBody_DefaultFormat(t *testing.T) {
-	// When format is empty string, it should default to "text"
-	// This maintains backward compatibility
-	emptyFormat := ""
-	defaultFormat := "text"
-
-	if emptyFormat == "" {
-		emptyFormat = defaultFormat
-	}
-
-	if emptyFormat != "text" {
-		t.Errorf("Empty format should default to 'text', got '%s'", emptyFormat)
-=======
 								Data: base64.URLEncoding.EncodeToString([]byte("Plain text body")),
 							},
 						},
@@ -873,6 +616,5 @@
 	}
 	if gotDefault != "Plain text version" {
 		t.Errorf("extractBodyFromMessage('') = %v, want 'Plain text version'", gotDefault)
->>>>>>> c3060506
 	}
 }