--- conflicted
+++ resolved
@@ -97,38 +97,13 @@
 	return string(data), nil
 }
 
-<<<<<<< HEAD
-// GetMessageBody extracts text/HTML body from a message.
-// When format is "text" and no text body is found, it automatically falls back to HTML.
-// This eliminates the need for manual retries when dealing with HTML-only emails.
-func (c *Client) GetMessageBody(messageID string, format string) (string, error) {
-=======
 // GetThreadMessageBodies extracts bodies from all messages in a thread
 func (c *Client) GetThreadMessageBodies(threadID string, format string) (string, error) {
->>>>>>> c3060506
 	if format == "" {
 		format = "text"
 	}
 
-<<<<<<< HEAD
-	// Try to get the body with the requested format
-	body, err := c.getMessageBodyInternal(messageID, format)
-
-	// Auto-fallback to HTML if text not available
-	// Only fallback when format is "text" to prevent infinite loops
-	if err != nil && format == "text" && strings.Contains(err.Error(), "no text body found") {
-		return c.getMessageBodyInternal(messageID, "html")
-	}
-
-	return body, err
-}
-
-// getMessageBodyInternal is the internal implementation that extracts a specific format
-func (c *Client) getMessageBodyInternal(messageID string, format string) (string, error) {
-	msg, err := c.GetMessage(messageID)
-=======
 	thread, err := c.GetThread(threadID)
->>>>>>> c3060506
 	if err != nil {
 		return "", err
 	}
@@ -159,13 +134,29 @@
 	return allBodies.String(), nil
 }
 
-// extractBodyFromMessage extracts body from a message object we already have
+// extractBodyFromMessage extracts body from a message object we already have.
+// When format is "text" and no text body is found, it automatically falls back to HTML.
+// This eliminates the need for manual retries when dealing with HTML-only emails.
 func (c *Client) extractBodyFromMessage(msg *gmail.Message, format string) (string, error) {
 	// Default to text format if empty
 	if format == "" {
 		format = "text"
 	}
 
+	// Try to extract with the requested format
+	body, err := c.extractBodyFromMessageInternal(msg, format)
+	
+	// Auto-fallback to HTML if text not available
+	// Only fallback when format is "text" to prevent infinite loops
+	if err != nil && format == "text" && strings.Contains(err.Error(), "no text body found") {
+		return c.extractBodyFromMessageInternal(msg, "html")
+	}
+
+	return body, err
+}
+
+// extractBodyFromMessageInternal is the internal implementation that extracts a specific format
+func (c *Client) extractBodyFromMessageInternal(msg *gmail.Message, format string) (string, error) {
 	var targetMimeType string
 	switch format {
 	case "text":
@@ -209,8 +200,9 @@
 	return string(decoded), nil
 }
 
-// GetMessageBody extracts text/HTML body from a message or thread
-// It accepts both Message IDs and Thread IDs for convenience
+// GetMessageBody extracts text/HTML body from a message or thread.
+// It accepts both Message IDs and Thread IDs for convenience.
+// When format is "text" and no text body is found, it automatically falls back to HTML.
 func (c *Client) GetMessageBody(messageID string, format string) (string, error) {
 	if format == "" {
 		format = "text"
